// Copyright (c) 2018, ETH Zurich and UNC Chapel Hill.
// All rights reserved.
//
// Redistribution and use in source and binary forms, with or without
// modification, are permitted provided that the following conditions are met:
//
//     * Redistributions of source code must retain the above copyright
//       notice, this list of conditions and the following disclaimer.
//
//     * Redistributions in binary form must reproduce the above copyright
//       notice, this list of conditions and the following disclaimer in the
//       documentation and/or other materials provided with the distribution.
//
//     * Neither the name of ETH Zurich and UNC Chapel Hill nor the names of
//       its contributors may be used to endorse or promote products derived
//       from this software without specific prior written permission.
//
// THIS SOFTWARE IS PROVIDED BY THE COPYRIGHT HOLDERS AND CONTRIBUTORS "AS IS"
// AND ANY EXPRESS OR IMPLIED WARRANTIES, INCLUDING, BUT NOT LIMITED TO, THE
// IMPLIED WARRANTIES OF MERCHANTABILITY AND FITNESS FOR A PARTICULAR PURPOSE
// ARE DISCLAIMED. IN NO EVENT SHALL THE COPYRIGHT HOLDERS OR CONTRIBUTORS BE
// LIABLE FOR ANY DIRECT, INDIRECT, INCIDENTAL, SPECIAL, EXEMPLARY, OR
// CONSEQUENTIAL DAMAGES (INCLUDING, BUT NOT LIMITED TO, PROCUREMENT OF
// SUBSTITUTE GOODS OR SERVICES; LOSS OF USE, DATA, OR PROFITS; OR BUSINESS
// INTERRUPTION) HOWEVER CAUSED AND ON ANY THEORY OF LIABILITY, WHETHER IN
// CONTRACT, STRICT LIABILITY, OR TORT (INCLUDING NEGLIGENCE OR OTHERWISE)
// ARISING IN ANY WAY OUT OF THE USE OF THIS SOFTWARE, EVEN IF ADVISED OF THE
// POSSIBILITY OF SUCH DAMAGE.
//
// Author: Johannes L. Schoenberger (jsch-at-demuc-dot-de)

#ifndef NOMINMAX
#define NOMINMAX
#endif

#include <boost/property_tree/json_parser.hpp>
#include <boost/property_tree/ptree.hpp>

#include "base/similarity_transform.h"
#include "controllers/automatic_reconstruction.h"
#include "controllers/bundle_adjustment.h"
#include "controllers/hierarchical_mapper.h"
#include "estimators/coordinate_frame.h"
#include "feature/extraction.h"
#include "feature/matching.h"
#include "feature/utils.h"
#include "mvs/meshing.h"
#include "mvs/patch_match.h"
#include "retrieval/visual_index.h"
#include "ui/main_window.h"
#include "util/opengl_utils.h"
#include "util/version.h"

using namespace colmap;

#ifdef CUDA_ENABLED
const bool kUseOpenGL = false;
#else
const bool kUseOpenGL = true;
#endif

int RunGraphicalUserInterface(int argc, char** argv) {
  OptionManager options;

  std::string import_path;

  if (argc > 1) {
    options.AddDefaultOption("import_path", &import_path);
    options.AddAllOptions();
    options.Parse(argc, argv);
  }

#if (QT_VERSION >= QT_VERSION_CHECK(5, 6, 0))
  QApplication::setAttribute(Qt::AA_EnableHighDpiScaling);
  QApplication::setAttribute(Qt::AA_UseHighDpiPixmaps);
#endif

  Q_INIT_RESOURCE(resources);

  QApplication app(argc, argv);

  MainWindow main_window(options);
  main_window.show();

  if (!import_path.empty()) {
    main_window.ImportReconstruction(import_path);
  }

  return app.exec();
}

int RunAutomaticReconstructor(int argc, char** argv) {
  AutomaticReconstructionController::Options reconstruction_options;
  std::string data_type = "individual";
  std::string quality = "high";
  std::string mesher = "poisson";

  OptionManager options;
  options.AddRequiredOption("workspace_path",
                            &reconstruction_options.workspace_path);
  options.AddRequiredOption("image_path", &reconstruction_options.image_path);
  options.AddDefaultOption("mask_path", &reconstruction_options.mask_path);
  options.AddDefaultOption("vocab_tree_path",
                           &reconstruction_options.vocab_tree_path);
  options.AddDefaultOption("data_type", &data_type,
                           "{individual, video, internet}");
  options.AddDefaultOption("quality", &quality, "{low, medium, high, extreme}");
  options.AddDefaultOption("camera_model",
                           &reconstruction_options.camera_model);
  options.AddDefaultOption("single_camera",
                           &reconstruction_options.single_camera);
  options.AddDefaultOption("sparse", &reconstruction_options.sparse);
  options.AddDefaultOption("dense", &reconstruction_options.dense);
  options.AddDefaultOption("mesher", &mesher, "{poisson, delaunay}");
  options.AddDefaultOption("num_threads", &reconstruction_options.num_threads);
  options.AddDefaultOption("use_gpu", &reconstruction_options.use_gpu);
  options.AddDefaultOption("gpu_index", &reconstruction_options.gpu_index);
  options.Parse(argc, argv);

  StringToLower(&data_type);
  if (data_type == "individual") {
    reconstruction_options.data_type =
        AutomaticReconstructionController::DataType::INDIVIDUAL;
  } else if (data_type == "video") {
    reconstruction_options.data_type =
        AutomaticReconstructionController::DataType::VIDEO;
  } else if (data_type == "internet") {
    reconstruction_options.data_type =
        AutomaticReconstructionController::DataType::INTERNET;
  } else {
    LOG(FATAL) << "Invalid data type provided";
  }

  StringToLower(&quality);
  if (quality == "low") {
    reconstruction_options.quality =
        AutomaticReconstructionController::Quality::LOW;
  } else if (quality == "medium") {
    reconstruction_options.quality =
        AutomaticReconstructionController::Quality::MEDIUM;
  } else if (quality == "high") {
    reconstruction_options.quality =
        AutomaticReconstructionController::Quality::HIGH;
  } else if (quality == "extreme") {
    reconstruction_options.quality =
        AutomaticReconstructionController::Quality::EXTREME;
  } else {
    LOG(FATAL) << "Invalid quality provided";
  }

  StringToLower(&mesher);
  if (mesher == "poisson") {
    reconstruction_options.mesher =
        AutomaticReconstructionController::Mesher::POISSON;
  } else if (mesher == "delaunay") {
    reconstruction_options.mesher =
        AutomaticReconstructionController::Mesher::DELAUNAY;
  } else {
    LOG(FATAL) << "Invalid mesher provided";
  }

  ReconstructionManager reconstruction_manager;

  if (reconstruction_options.use_gpu && kUseOpenGL) {
    QApplication app(argc, argv);
    AutomaticReconstructionController controller(reconstruction_options,
                                                 &reconstruction_manager);
    RunThreadWithOpenGLContext(&controller);
  } else {
    AutomaticReconstructionController controller(reconstruction_options,
                                                 &reconstruction_manager);
    controller.Start();
    controller.Wait();
  }

  return EXIT_SUCCESS;
}

int RunBundleAdjuster(int argc, char** argv) {
  std::string input_path;
  std::string output_path;

  OptionManager options;
  options.AddRequiredOption("input_path", &input_path);
  options.AddRequiredOption("output_path", &output_path);
  options.AddBundleAdjustmentOptions();
  options.Parse(argc, argv);

  if (!ExistsDir(input_path)) {
    std::cerr << "ERROR: `input_path` is not a directory" << std::endl;
    return EXIT_FAILURE;
  }

  if (!ExistsDir(output_path)) {
    std::cerr << "ERROR: `output_path` is not a directory" << std::endl;
    return EXIT_FAILURE;
  }

  Reconstruction reconstruction;
  reconstruction.Read(input_path);

  BundleAdjustmentController ba_controller(options, &reconstruction);
  ba_controller.Start();
  ba_controller.Wait();

  reconstruction.Write(output_path);

  return EXIT_SUCCESS;
}

int RunColorExtractor(int argc, char** argv) {
  std::string input_path;
  std::string output_path;

  OptionManager options;
  options.AddImageOptions();
  options.AddDefaultOption("input_path", &input_path);
  options.AddRequiredOption("output_path", &output_path);
  options.Parse(argc, argv);

  Reconstruction reconstruction;
  reconstruction.Read(input_path);
  reconstruction.ExtractColorsForAllImages(*options.image_path);
  reconstruction.Write(output_path);

  return EXIT_SUCCESS;
}

int RunDatabaseCreator(int argc, char** argv) {
  OptionManager options;
  options.AddDatabaseOptions();
  options.Parse(argc, argv);

  Database database(*options.database_path);

  return EXIT_SUCCESS;
}

int RunDatabaseMerger(int argc, char** argv) {
  std::string database_path1;
  std::string database_path2;
  std::string merged_database_path;

  OptionManager options;
  options.AddRequiredOption("database_path1", &database_path1);
  options.AddRequiredOption("database_path2", &database_path2);
  options.AddRequiredOption("merged_database_path", &merged_database_path);
  options.Parse(argc, argv);

  if (ExistsFile(merged_database_path)) {
    std::cout << "ERROR: Merged database file must not exist." << std::endl;
    return EXIT_FAILURE;
  }

  Database database1(database_path1);
  Database database2(database_path2);
  Database merged_database(merged_database_path);
  Database::Merge(database1, database2, &merged_database);

  return EXIT_SUCCESS;
}

int RunStereoFuser(int argc, char** argv) {
  std::string workspace_path;
  std::string input_type = "geometric";
  std::string workspace_format = "COLMAP";
  std::string pmvs_option_name = "option-all";
  std::string output_type = "PLY";
  std::string output_path;

  OptionManager options;
  options.AddRequiredOption("workspace_path", &workspace_path);
  options.AddDefaultOption("workspace_format", &workspace_format,
                           "{COLMAP, PMVS}");
  options.AddDefaultOption("pmvs_option_name", &pmvs_option_name);
  options.AddDefaultOption("input_type", &input_type,
                           "{photometric, geometric}");
  options.AddDefaultOption("output_type", &output_type,
                            "{BIN, TXT, PLY}");
  options.AddRequiredOption("output_path", &output_path);
  options.AddStereoFusionOptions();
  options.Parse(argc, argv);

  StringToLower(&workspace_format);
  if (workspace_format != "colmap" && workspace_format != "pmvs") {
    std::cout << "ERROR: Invalid `workspace_format` - supported values are "
                 "'COLMAP' or 'PMVS'."
              << std::endl;
    return EXIT_FAILURE;
  }

  StringToLower(&input_type);
  if (input_type != "photometric" && input_type != "geometric") {
    std::cout << "ERROR: Invalid input type - supported values are "
                 "'photometric' and 'geometric'."
              << std::endl;
    return EXIT_FAILURE;
  }

  mvs::StereoFusion fuser(*options.stereo_fusion, workspace_path,
                          workspace_format, pmvs_option_name, input_type);

  fuser.Start();
  fuser.Wait();

  Reconstruction reconstruction;

  // read data from sparse reconstruction
  if (workspace_format == "colmap") {
    reconstruction.Read(JoinPaths(workspace_path, "sparse"));
  }

  // overwrite sparse point cloud with dense point cloud from fuser
  reconstruction.ImportPLY(fuser.GetFusedPoints());

  std::cout << "Writing output: " << output_path << std::endl;

  // write output
  StringToLower(&output_type);
  if (output_type == "bin") {
    reconstruction.WriteBinary(output_path);
  } else if (output_type == "txt") {
    reconstruction.WriteText(output_path);
  } else if (output_type == "ply") {
    WriteBinaryPlyPoints(output_path, fuser.GetFusedPoints());
    mvs::WritePointsVisibility(output_path + ".vis",
                               fuser.GetFusedPointsVisibility());
  } else {
    std::cerr << "ERROR: Invalid `output_type`" << std::endl;
    return EXIT_FAILURE;
  }

  return EXIT_SUCCESS;
}

int RunPoissonMesher(int argc, char** argv) {
  std::string input_path;
  std::string output_path;

  OptionManager options;
  options.AddRequiredOption("input_path", &input_path);
  options.AddRequiredOption("output_path", &output_path);
  options.AddPoissonMeshingOptions();
  options.Parse(argc, argv);

  CHECK(mvs::PoissonMeshing(*options.poisson_meshing, input_path, output_path));

  return EXIT_SUCCESS;
}

int RunProjectGenerator(int argc, char** argv) {
  std::string output_path;
  std::string quality = "high";

  OptionManager options;
  options.AddRequiredOption("output_path", &output_path);
  options.AddDefaultOption("quality", &quality, "{low, medium, high, extreme}");
  options.Parse(argc, argv);

  OptionManager output_options;
  output_options.AddAllOptions();

  StringToLower(&quality);
  if (quality == "low") {
    output_options.ModifyForLowQuality();
  } else if (quality == "medium") {
    output_options.ModifyForMediumQuality();
  } else if (quality == "high") {
    output_options.ModifyForHighQuality();
  } else if (quality == "extreme") {
    output_options.ModifyForExtremeQuality();
  } else {
    LOG(FATAL) << "Invalid quality provided";
  }

  output_options.Write(output_path);

  return EXIT_SUCCESS;
}

int RunDelaunayMesher(int argc, char** argv) {
#ifndef CGAL_ENABLED
  std::cerr << "ERROR: Delaunay meshing requires CGAL, which is not "
               "available on your system."
            << std::endl;
  return EXIT_FAILURE;
#else   // CGAL_ENABLED
  std::string input_path;
  std::string input_type = "dense";
  std::string output_path;

  OptionManager options;
  options.AddRequiredOption(
      "input_path", &input_path,
      "Path to either the dense workspace folder or the sparse reconstruction");
  options.AddDefaultOption("input_type", &input_type, "{dense, sparse}");
  options.AddRequiredOption("output_path", &output_path);
  options.AddDelaunayMeshingOptions();
  options.Parse(argc, argv);

  StringToLower(&input_type);
  if (input_type == "sparse") {
    mvs::SparseDelaunayMeshing(*options.delaunay_meshing, input_path,
                               output_path);
  } else if (input_type == "dense") {
    mvs::DenseDelaunayMeshing(*options.delaunay_meshing, input_path,
                              output_path);
  } else {
    std::cout << "ERROR: Invalid input type - "
                 "supported values are 'sparse' and 'dense'."
              << std::endl;
    return EXIT_FAILURE;
  }

  return EXIT_SUCCESS;
#endif  // CGAL_ENABLED
}

int RunPatchMatchStereo(int argc, char** argv) {
#if !defined(CUDA_ENABLED) && !defined(TORCH_ENABLED)
  std::cerr << "ERROR: Dense stereo reconstruction requires CUDA or Torch, and "
               "neither is available on your system."
            << std::endl;
  return EXIT_FAILURE;
#else
  std::string workspace_path;
  std::string workspace_format = "COLMAP";
  std::string pmvs_option_name = "option-all";
<<<<<<< HEAD
  std::string method = "standard";
=======
>>>>>>> 25e60c56
  std::string config_path;

  OptionManager options;
  options.AddRequiredOption(
      "workspace_path", &workspace_path,
      "Path to the folder containing the undistorted images");
  options.AddDefaultOption("workspace_format", &workspace_format,
                           "{COLMAP, PMVS}");
  options.AddDefaultOption("pmvs_option_name", &pmvs_option_name);
<<<<<<< HEAD
  options.AddDefaultOption("method", &method, "{standard, learned}");
=======
>>>>>>> 25e60c56
  options.AddDefaultOption("config_path", &config_path);
  options.AddPatchMatchStereoOptions();
  options.Parse(argc, argv);

  StringToLower(&workspace_format);
  if (workspace_format != "colmap" && workspace_format != "pmvs") {
    std::cout << "ERROR: Invalid `workspace_format` - supported values are "
                 "'COLMAP' or 'PMVS'."
              << std::endl;
    return EXIT_FAILURE;
  }

  if (ExistsFile(options.patch_match_stereo->mvs_module_path)) {
#ifdef TORCH_ENABLED
    std::cout << "Using learned patch-patch with module from: "
              << options.patch_match_stereo->mvs_module_path << std::endl;
    options.patch_match_stereo->patch_match_method =
        mvs::PatchMatchOptions::PatchMatchMethod::Learned;
    options.patch_match_stereo->geom_consistency = false;
#else
    std::cout << "WARN: Learned dense stereo reconstruction requires Torch, "
                 "which is not available on your system; reverting to standard "
                 "dense reconstruction with CUDA."
              << std::endl;
#endif
  } else {
#ifdef CUDA_ENABLED
    std::cout << "Using standard patch-match" << std::endl;
#else
    std::cerr << "ERROR: Standard dense stereo reconstruction requires CUDA, "
                 "which is not available on your system."
              << std::endl;
    return EXIT_FAILURE;
#endif
  }

  mvs::PatchMatchController controller(*options.patch_match_stereo,
                                       workspace_path, workspace_format,
                                       pmvs_option_name, config_path);

  controller.Start();
  controller.Wait();

  return EXIT_SUCCESS;
#endif  // !defined(CUDA_ENABLED) && !defined(TORCH_ENABLED)
}

int RunExhaustiveMatcher(int argc, char** argv) {
  OptionManager options;
  options.AddDatabaseOptions();
  options.AddExhaustiveMatchingOptions();
  options.Parse(argc, argv);

  std::unique_ptr<QApplication> app;
  if (options.sift_matching->use_gpu && kUseOpenGL) {
    app.reset(new QApplication(argc, argv));
  }

  ExhaustiveFeatureMatcher feature_matcher(*options.exhaustive_matching,
                                           *options.sift_matching,
                                           *options.database_path);

  if (options.sift_matching->use_gpu && kUseOpenGL) {
    RunThreadWithOpenGLContext(&feature_matcher);
  } else {
    feature_matcher.Start();
    feature_matcher.Wait();
  }

  return EXIT_SUCCESS;
}

bool VerifyCameraParams(const std::string& camera_model,
                        const std::string& params) {
  if (!ExistsCameraModelWithName(camera_model)) {
    std::cerr << "ERROR: Camera model does not exist" << std::endl;
    return false;
  }

  const std::vector<double> camera_params = CSVToVector<double>(params);
  const int camera_model_id = CameraModelNameToId(camera_model);

  if (camera_params.size() > 0 &&
      !CameraModelVerifyParams(camera_model_id, camera_params)) {
    std::cerr << "ERROR: Invalid camera parameters" << std::endl;
    return false;
  }
  return true;
}

int RunFeatureExtractor(int argc, char** argv) {
  std::string image_list_path;

  OptionManager options;
  options.AddDatabaseOptions();
  options.AddImageOptions();
  options.AddDefaultOption("image_list_path", &image_list_path);
  options.AddExtractionOptions();
  options.Parse(argc, argv);

  ImageReaderOptions reader_options = *options.image_reader;
  reader_options.database_path = *options.database_path;
  reader_options.image_path = *options.image_path;

  if (!image_list_path.empty()) {
    reader_options.image_list = ReadTextFileLines(image_list_path);
    if (reader_options.image_list.empty()) {
      return EXIT_SUCCESS;
    }
  }

  if (!ExistsCameraModelWithName(options.image_reader->camera_model)) {
    std::cerr << "ERROR: Camera model does not exist" << std::endl;
  }

  if (!VerifyCameraParams(options.image_reader->camera_model,
                          options.image_reader->camera_params)) {
    return EXIT_FAILURE;
  }

  std::unique_ptr<QApplication> app;
  if (options.sift_extraction->use_gpu && kUseOpenGL) {
    app.reset(new QApplication(argc, argv));
  }

  SiftFeatureExtractor feature_extractor(reader_options,
                                         *options.sift_extraction);

  if (options.sift_extraction->use_gpu && kUseOpenGL) {
    RunThreadWithOpenGLContext(&feature_extractor);
  } else {
    feature_extractor.Start();
    feature_extractor.Wait();
  }

  return EXIT_SUCCESS;
}

int RunFeatureImporter(int argc, char** argv) {
  std::string import_path;
  std::string image_list_path;

  OptionManager options;
  options.AddDatabaseOptions();
  options.AddImageOptions();
  options.AddRequiredOption("import_path", &import_path);
  options.AddDefaultOption("image_list_path", &image_list_path);
  options.AddExtractionOptions();
  options.Parse(argc, argv);

  ImageReaderOptions reader_options = *options.image_reader;
  reader_options.database_path = *options.database_path;
  reader_options.image_path = *options.image_path;

  if (!image_list_path.empty()) {
    reader_options.image_list = ReadTextFileLines(image_list_path);
    if (reader_options.image_list.empty()) {
      return EXIT_SUCCESS;
    }
  }

  if (!VerifyCameraParams(options.image_reader->camera_model,
                          options.image_reader->camera_params)) {
    return EXIT_FAILURE;
  }

  FeatureImporter feature_importer(reader_options, import_path);
  feature_importer.Start();
  feature_importer.Wait();

  return EXIT_SUCCESS;
}

// Read stereo image pair names from a text file. The text file is expected to
// have one image pair per line, e.g.:
//
//      image_name1.jpg image_name2.jpg
//      image_name3.jpg image_name4.jpg
//      image_name5.jpg image_name6.jpg
//      ...
//
std::vector<std::pair<image_t, image_t>> ReadStereoImagePairs(
    const std::string& path, const Reconstruction& reconstruction) {
  const std::vector<std::string> stereo_pair_lines = ReadTextFileLines(path);

  std::vector<std::pair<image_t, image_t>> stereo_pairs;
  stereo_pairs.reserve(stereo_pair_lines.size());

  for (const auto& line : stereo_pair_lines) {
    const std::vector<std::string> names = StringSplit(line, " ");
    CHECK_EQ(names.size(), 2);

    const Image* image1 = reconstruction.FindImageWithName(names[0]);
    const Image* image2 = reconstruction.FindImageWithName(names[1]);

    CHECK_NOTNULL(image1);
    CHECK_NOTNULL(image2);

    stereo_pairs.emplace_back(image1->ImageId(), image2->ImageId());
  }

  return stereo_pairs;
}

int RunImageDeleter(int argc, char** argv) {
  std::string input_path;
  std::string output_path;
  std::string image_ids_path;
  std::string image_names_path;

  OptionManager options;
  options.AddRequiredOption("input_path", &input_path);
  options.AddRequiredOption("output_path", &output_path);
  options.AddDefaultOption(
      "image_ids_path", &image_ids_path,
      "Path to text file containing one image_id to delete per line");
  options.AddDefaultOption(
      "image_names_path", &image_names_path,
      "Path to text file containing one image name to delete per line");
  options.Parse(argc, argv);

  Reconstruction reconstruction;
  reconstruction.Read(input_path);

  if (!image_ids_path.empty()) {
    const auto image_ids = ReadTextFileLines(image_ids_path);

    for (const auto image_id_str : image_ids) {
      if (image_id_str.empty()) {
        continue;
      }

      const image_t image_id = std::stoi(image_id_str);
      if (reconstruction.ExistsImage(image_id)) {
        const auto& image = reconstruction.Image(image_id);
        std::cout
            << StringPrintf(
                   "Deleting image_id=%d, image_name=%s from reconstruction",
                   image.ImageId(), image.Name().c_str())
            << std::endl;
        reconstruction.DeRegisterImage(image_id);
      } else {
        std::cout << StringPrintf(
                         "WARNING: Skipping image_id=%s, because it does not "
                         "exist in the reconstruction",
                         image_id_str.c_str())
                  << std::endl;
      }
    }
  }

  if (!image_names_path.empty()) {
    const auto image_names = ReadTextFileLines(image_names_path);

    for (const auto image_name : image_names) {
      if (image_name.empty()) {
        continue;
      }

      const Image* image = reconstruction.FindImageWithName(image_name);
      if (image != nullptr) {
        std::cout
            << StringPrintf(
                   "Deleting image_id=%d, image_name=%s from reconstruction",
                   image->ImageId(), image->Name().c_str())
            << std::endl;
        reconstruction.DeRegisterImage(image->ImageId());
      } else {
        std::cout << StringPrintf(
                         "WARNING: Skipping image_name=%s, because it does not "
                         "exist in the reconstruction",
                         image_name.c_str())
                  << std::endl;
      }
    }
  }

  reconstruction.Write(output_path);

  return EXIT_SUCCESS;
}

int RunImageFilterer(int argc, char** argv) {
  std::string input_path;
  std::string output_path;
  double min_focal_length_ratio = 0.1;
  double max_focal_length_ratio = 10.0;
  double max_extra_param = 100.0;
  size_t min_num_observations = 10;

  OptionManager options;
  options.AddRequiredOption("input_path", &input_path);
  options.AddRequiredOption("output_path", &output_path);
  options.AddDefaultOption("min_focal_length_ratio", &min_focal_length_ratio);
  options.AddDefaultOption("max_focal_length_ratio", &max_focal_length_ratio);
  options.AddDefaultOption("max_extra_param", &max_extra_param);
  options.AddDefaultOption("min_num_observations", &min_num_observations);
  options.Parse(argc, argv);

  Reconstruction reconstruction;
  reconstruction.Read(input_path);

  const size_t num_reg_images = reconstruction.NumRegImages();

  reconstruction.FilterImages(min_focal_length_ratio, max_focal_length_ratio,
                              max_extra_param);

  std::vector<image_t> filtered_image_ids;
  for (const auto& image : reconstruction.Images()) {
    if (image.second.IsRegistered() &&
        image.second.NumPoints3D() < min_num_observations) {
      filtered_image_ids.push_back(image.first);
    }
  }

  for (const auto image_id : filtered_image_ids) {
    reconstruction.DeRegisterImage(image_id);
  }

  const size_t num_filtered_images =
      num_reg_images - reconstruction.NumRegImages();

  std::cout << StringPrintf("Filtered %d images from a total of %d images",
                            num_filtered_images, num_reg_images)
            << std::endl;

  reconstruction.Write(output_path);

  return EXIT_SUCCESS;
}

int RunImageRectifier(int argc, char** argv) {
  std::string input_path;
  std::string output_path;
  std::string stereo_pairs_list;

  UndistortCameraOptions undistort_camera_options;

  OptionManager options;
  options.AddImageOptions();
  options.AddRequiredOption("input_path", &input_path);
  options.AddRequiredOption("output_path", &output_path);
  options.AddRequiredOption("stereo_pairs_list", &stereo_pairs_list);
  options.AddDefaultOption("blank_pixels",
                           &undistort_camera_options.blank_pixels);
  options.AddDefaultOption("min_scale", &undistort_camera_options.min_scale);
  options.AddDefaultOption("max_scale", &undistort_camera_options.max_scale);
  options.AddDefaultOption("max_image_size",
                           &undistort_camera_options.max_image_size);
  options.Parse(argc, argv);

  Reconstruction reconstruction;
  reconstruction.Read(input_path);

  const auto stereo_pairs =
      ReadStereoImagePairs(stereo_pairs_list, reconstruction);

  StereoImageRectifier rectifier(undistort_camera_options, reconstruction,
                                 *options.image_path, output_path,
                                 stereo_pairs);
  rectifier.Start();
  rectifier.Wait();

  return EXIT_SUCCESS;
}

int RunImageRegistrator(int argc, char** argv) {
  std::string input_path;
  std::string output_path;

  OptionManager options;
  options.AddDatabaseOptions();
  options.AddRequiredOption("input_path", &input_path);
  options.AddRequiredOption("output_path", &output_path);
  options.AddMapperOptions();
  options.Parse(argc, argv);

  if (!ExistsDir(input_path)) {
    std::cerr << "ERROR: `input_path` is not a directory" << std::endl;
    return EXIT_FAILURE;
  }

  if (!ExistsDir(output_path)) {
    std::cerr << "ERROR: `output_path` is not a directory" << std::endl;
    return EXIT_FAILURE;
  }

  PrintHeading1("Loading database");

  DatabaseCache database_cache;

  {
    Database database(*options.database_path);
    Timer timer;
    timer.Start();
    const size_t min_num_matches =
        static_cast<size_t>(options.mapper->min_num_matches);
    database_cache.Load(database, min_num_matches,
                        options.mapper->ignore_watermarks,
                        options.mapper->image_names);
    std::cout << std::endl;
    timer.PrintMinutes();
  }

  std::cout << std::endl;

  Reconstruction reconstruction;
  reconstruction.Read(input_path);

  IncrementalMapper mapper(&database_cache);
  mapper.BeginReconstruction(&reconstruction);

  const auto mapper_options = options.mapper->Mapper();

  for (const auto& image : reconstruction.Images()) {
    if (image.second.IsRegistered()) {
      continue;
    }

    PrintHeading1("Registering image #" + std::to_string(image.first) + " (" +
                  std::to_string(reconstruction.NumRegImages() + 1) + ")");

    std::cout << "  => Image sees " << image.second.NumVisiblePoints3D()
              << " / " << image.second.NumObservations() << " points"
              << std::endl;

    mapper.RegisterNextImage(mapper_options, image.first);
  }

  const bool kDiscardReconstruction = false;
  mapper.EndReconstruction(kDiscardReconstruction);

  reconstruction.Write(output_path);

  return EXIT_SUCCESS;
}

int RunImageUndistorter(int argc, char** argv) {
  std::string input_path;
  std::string output_path;
  std::string output_type = "COLMAP";

  UndistortCameraOptions undistort_camera_options;

  OptionManager options;
  options.AddImageOptions();
  options.AddRequiredOption("input_path", &input_path);
  options.AddRequiredOption("output_path", &output_path);
  options.AddDefaultOption("output_type", &output_type,
                           "{COLMAP, PMVS, CMP-MVS}");
  options.AddDefaultOption("blank_pixels",
                           &undistort_camera_options.blank_pixels);
  options.AddDefaultOption("min_scale", &undistort_camera_options.min_scale);
  options.AddDefaultOption("max_scale", &undistort_camera_options.max_scale);
  options.AddDefaultOption("max_image_size",
                           &undistort_camera_options.max_image_size);
  options.AddDefaultOption("roi_min_x", &undistort_camera_options.roi_min_x);
  options.AddDefaultOption("roi_min_y", &undistort_camera_options.roi_min_y);
  options.AddDefaultOption("roi_max_x", &undistort_camera_options.roi_max_x);
  options.AddDefaultOption("roi_max_y", &undistort_camera_options.roi_max_y);
  options.Parse(argc, argv);

  CreateDirIfNotExists(output_path);

  Reconstruction reconstruction;
  reconstruction.Read(input_path);

  std::unique_ptr<Thread> undistorter;
  if (output_type == "COLMAP") {
    undistorter.reset(new COLMAPUndistorter(undistort_camera_options,
                                            reconstruction, *options.image_path,
                                            output_path));
  } else if (output_type == "PMVS") {
    undistorter.reset(new PMVSUndistorter(undistort_camera_options,
                                          reconstruction, *options.image_path,
                                          output_path));
  } else if (output_type == "CMP-MVS") {
    undistorter.reset(new CMPMVSUndistorter(undistort_camera_options,
                                            reconstruction, *options.image_path,
                                            output_path));
  } else {
    std::cerr << "ERROR: Invalid `output_type` - supported values are "
                 "{'COLMAP', 'PMVS', 'CMP-MVS'}."
              << std::endl;
    return EXIT_FAILURE;
  }

  undistorter->Start();
  undistorter->Wait();

  return EXIT_SUCCESS;
}

int RunImageUndistorterStandalone(int argc, char** argv) {
  std::string input_file;
  std::string output_path;

  UndistortCameraOptions undistort_camera_options;

  OptionManager options;
  options.AddImageOptions();
  options.AddRequiredOption("input_file", &input_file);
  options.AddRequiredOption("output_path", &output_path);
  options.AddDefaultOption("blank_pixels",
                           &undistort_camera_options.blank_pixels);
  options.AddDefaultOption("min_scale", &undistort_camera_options.min_scale);
  options.AddDefaultOption("max_scale", &undistort_camera_options.max_scale);
  options.AddDefaultOption("max_image_size",
                           &undistort_camera_options.max_image_size);
  options.AddDefaultOption("roi_min_x", &undistort_camera_options.roi_min_x);
  options.AddDefaultOption("roi_min_y", &undistort_camera_options.roi_min_y);
  options.AddDefaultOption("roi_max_x", &undistort_camera_options.roi_max_x);
  options.AddDefaultOption("roi_max_y", &undistort_camera_options.roi_max_y);
  options.Parse(argc, argv);

  CreateDirIfNotExists(output_path);

  // Loads a text file containing the image names and camera information.
  // The format of the text file is
  //   image_name CAMERA_MODEL camera_params
  std::vector<std::pair<std::string, Camera>> image_names_and_cameras;

  {
    std::ifstream file(input_file);
    CHECK(file.is_open()) << input_file;

    std::string line;
    std::vector<std::string> lines;
    while (std::getline(file, line)) {
      StringTrim(&line);

      if (line.empty()) {
        continue;
      }

      std::string item;
      std::stringstream line_stream(line);

      // Loads the image name.
      std::string image_name;
      std::getline(line_stream, image_name, ' ');

      // Loads the camera and its parameters
      class Camera camera;

      std::getline(line_stream, item, ' ');
      if (!ExistsCameraModelWithName(item)) {
        std::cerr << "ERROR: Camera model " << item << " does not exist"
                  << std::endl;
        return EXIT_FAILURE;
      }
      camera.SetModelIdFromName(item);

      std::getline(line_stream, item, ' ');
      camera.SetWidth(std::stoll(item));

      std::getline(line_stream, item, ' ');
      camera.SetHeight(std::stoll(item));

      camera.Params().clear();
      while (!line_stream.eof()) {
        std::getline(line_stream, item, ' ');
        camera.Params().push_back(std::stold(item));
      }

      CHECK(camera.VerifyParams());

      image_names_and_cameras.emplace_back(image_name, camera);
    }
  }

  std::unique_ptr<Thread> undistorter;
  undistorter.reset(new PureImageUndistorter(undistort_camera_options,
                                             *options.image_path, output_path,
                                             image_names_and_cameras));

  undistorter->Start();
  undistorter->Wait();

  return EXIT_SUCCESS;
}

int RunMapper(int argc, char** argv) {
  std::string input_path;
  std::string output_path;
  std::string image_list_path;

  OptionManager options;
  options.AddDatabaseOptions();
  options.AddImageOptions();
  options.AddDefaultOption("input_path", &input_path);
  options.AddRequiredOption("output_path", &output_path);
  options.AddDefaultOption("image_list_path", &image_list_path);
  options.AddMapperOptions();
  options.Parse(argc, argv);

  if (!ExistsDir(output_path)) {
    std::cerr << "ERROR: `output_path` is not a directory." << std::endl;
    return EXIT_FAILURE;
  }

  if (!image_list_path.empty()) {
    const auto image_names = ReadTextFileLines(image_list_path);
    options.mapper->image_names =
        std::unordered_set<std::string>(image_names.begin(), image_names.end());
  }

  ReconstructionManager reconstruction_manager;
  if (input_path != "") {
    if (!ExistsDir(input_path)) {
      std::cerr << "ERROR: `input_path` is not a directory." << std::endl;
      return EXIT_FAILURE;
    }
    reconstruction_manager.Read(input_path);
  }

  IncrementalMapperController mapper(options.mapper.get(), *options.image_path,
                                     *options.database_path,
                                     &reconstruction_manager);

  // In case a new reconstruction is started, write results of individual sub-
  // models to as their reconstruction finishes instead of writing all results
  // after all reconstructions finished.
  size_t prev_num_reconstructions = 0;
  if (input_path == "") {
    mapper.AddCallback(
        IncrementalMapperController::LAST_IMAGE_REG_CALLBACK, [&]() {
          // If the number of reconstructions has not changed, the last model
          // was discarded for some reason.
          if (reconstruction_manager.Size() > prev_num_reconstructions) {
            const std::string reconstruction_path = JoinPaths(
                output_path, std::to_string(prev_num_reconstructions));
            const auto& reconstruction =
                reconstruction_manager.Get(prev_num_reconstructions);
            CreateDirIfNotExists(reconstruction_path);
            reconstruction.Write(reconstruction_path);
            options.Write(JoinPaths(reconstruction_path, "project.ini"));
            prev_num_reconstructions = reconstruction_manager.Size();
          }
        });
  }

  mapper.Start();
  mapper.Wait();

  if (reconstruction_manager.Size() == 0) {
    std::cerr << "ERROR: failed to create sparse model" << std::endl;
    return EXIT_FAILURE;
  }

  // In case the reconstruction is continued from an existing reconstruction, do
  // not create sub-folders but directly write the results.
  if (input_path != "" && reconstruction_manager.Size() > 0) {
    reconstruction_manager.Get(0).Write(output_path);
  }

  return EXIT_SUCCESS;
}

int RunHierarchicalMapper(int argc, char** argv) {
  HierarchicalMapperController::Options hierarchical_options;
  SceneClustering::Options clustering_options;
  std::string output_path;

  OptionManager options;
  options.AddRequiredOption("database_path",
                            &hierarchical_options.database_path);
  options.AddRequiredOption("image_path", &hierarchical_options.image_path);
  options.AddRequiredOption("output_path", &output_path);
  options.AddDefaultOption("num_workers", &hierarchical_options.num_workers);
  options.AddDefaultOption("image_overlap", &clustering_options.image_overlap);
  options.AddDefaultOption("leaf_max_num_images",
                           &clustering_options.leaf_max_num_images);
  options.AddMapperOptions();
  options.Parse(argc, argv);

  if (!ExistsDir(output_path)) {
    std::cerr << "ERROR: `output_path` is not a directory." << std::endl;
    return EXIT_FAILURE;
  }

  ReconstructionManager reconstruction_manager;

  HierarchicalMapperController hierarchical_mapper(
      hierarchical_options, clustering_options, *options.mapper,
      &reconstruction_manager);
  hierarchical_mapper.Start();
  hierarchical_mapper.Wait();

  if (reconstruction_manager.Size() == 0) {
    std::cerr << "ERROR: failed to create sparse model" << std::endl;
    return EXIT_FAILURE;
  }

  reconstruction_manager.Write(output_path, &options);

  return EXIT_SUCCESS;
}

int RunMatchesImporter(int argc, char** argv) {
  std::string match_list_path;
  std::string match_type = "pairs";

  OptionManager options;
  options.AddDatabaseOptions();
  options.AddRequiredOption("match_list_path", &match_list_path);
  options.AddDefaultOption("match_type", &match_type,
                           "{'pairs', 'raw', 'inliers'}");
  options.AddMatchingOptions();
  options.Parse(argc, argv);

  std::unique_ptr<QApplication> app;
  if (options.sift_matching->use_gpu && kUseOpenGL) {
    app.reset(new QApplication(argc, argv));
  }

  std::unique_ptr<Thread> feature_matcher;
  if (match_type == "pairs") {
    ImagePairsMatchingOptions matcher_options;
    matcher_options.match_list_path = match_list_path;
    feature_matcher.reset(new ImagePairsFeatureMatcher(
        matcher_options, *options.sift_matching, *options.database_path));
  } else if (match_type == "raw" || match_type == "inliers") {
    FeaturePairsMatchingOptions matcher_options;
    matcher_options.match_list_path = match_list_path;
    matcher_options.verify_matches = match_type == "raw";
    feature_matcher.reset(new FeaturePairsFeatureMatcher(
        matcher_options, *options.sift_matching, *options.database_path));
  } else {
    std::cerr << "ERROR: Invalid `match_type`";
    return EXIT_FAILURE;
  }

  if (options.sift_matching->use_gpu && kUseOpenGL) {
    RunThreadWithOpenGLContext(feature_matcher.get());
  } else {
    feature_matcher->Start();
    feature_matcher->Wait();
  }

  return EXIT_SUCCESS;
}

int RunModelAligner(int argc, char** argv) {
  std::string input_path;
  std::string ref_images_path;
  std::string output_path;
  int min_common_images = 3;
  bool robust_alignment = true;
  RANSACOptions ransac_options;

  OptionManager options;
  options.AddRequiredOption("input_path", &input_path);
  options.AddRequiredOption("ref_images_path", &ref_images_path);
  options.AddRequiredOption("output_path", &output_path);
  options.AddDefaultOption("min_common_images", &min_common_images);
  options.AddDefaultOption("robust_alignment", &robust_alignment);
  options.AddDefaultOption("robust_alignment_max_error",
                           &ransac_options.max_error);
  options.Parse(argc, argv);

  if (robust_alignment && ransac_options.max_error <= 0) {
    std::cout << "ERROR: You must provide a maximum alignment error > 0"
              << std::endl;
    return EXIT_FAILURE;
  }

  std::vector<std::string> ref_image_names;
  std::vector<Eigen::Vector3d> ref_locations;
  std::vector<std::string> lines = ReadTextFileLines(ref_images_path);
  for (const auto line : lines) {
    std::stringstream line_parser(line);
    std::string image_name = "";
    Eigen::Vector3d camera_position;
    line_parser >> image_name >> camera_position[0] >> camera_position[1] >>
        camera_position[2];
    ref_image_names.push_back(image_name);
    ref_locations.push_back(camera_position);
  }

  Reconstruction reconstruction;
  reconstruction.Read(input_path);

  PrintHeading2("Aligning reconstruction");

  std::cout << StringPrintf(" => Using %d reference images",
                            ref_image_names.size())
            << std::endl;

  bool alignment_success;
  if (robust_alignment) {
    alignment_success = reconstruction.AlignRobust(
        ref_image_names, ref_locations, min_common_images, ransac_options);
  } else {
    alignment_success =
        reconstruction.Align(ref_image_names, ref_locations, min_common_images);
  }

  if (alignment_success) {
    std::cout << " => Alignment succeeded" << std::endl;
    reconstruction.Write(output_path);

    std::vector<double> errors;
    errors.reserve(ref_image_names.size());

    for (size_t i = 0; i < ref_image_names.size(); ++i) {
      const Image* image = reconstruction.FindImageWithName(ref_image_names[i]);
      if (image != nullptr) {
        errors.push_back((image->ProjectionCenter() - ref_locations[i]).norm());
      }
    }

    std::cout << StringPrintf(" => Alignment error: %f (mean), %f (median)",
                              Mean(errors), Median(errors))
              << std::endl;
  } else {
    std::cout << " => Alignment failed" << std::endl;
  }

  return EXIT_SUCCESS;
}

int RunModelAnalyzer(int argc, char** argv) {
  std::string path;

  OptionManager options;
  options.AddRequiredOption("path", &path);
  options.Parse(argc, argv);

  Reconstruction reconstruction;
  reconstruction.Read(path);

  std::cout << StringPrintf("Cameras: %d", reconstruction.NumCameras())
            << std::endl;
  std::cout << StringPrintf("Images: %d", reconstruction.NumImages())
            << std::endl;
  std::cout << StringPrintf("Registered images: %d",
                            reconstruction.NumRegImages())
            << std::endl;
  std::cout << StringPrintf("Points: %d", reconstruction.NumPoints3D())
            << std::endl;
  std::cout << StringPrintf("Observations: %d",
                            reconstruction.ComputeNumObservations())
            << std::endl;
  std::cout << StringPrintf("Mean track length: %f",
                            reconstruction.ComputeMeanTrackLength())
            << std::endl;
  std::cout << StringPrintf("Mean observations per image: %f",
                            reconstruction.ComputeMeanObservationsPerRegImage())
            << std::endl;
  std::cout << StringPrintf("Mean reprojection error: %fpx",
                            reconstruction.ComputeMeanReprojectionError())
            << std::endl;

  return EXIT_SUCCESS;
}

int RunModelConverter(int argc, char** argv) {
  std::string input_path;
  std::string output_path;
  std::string output_type;

  OptionManager options;
  options.AddRequiredOption("input_path", &input_path);
  options.AddRequiredOption("output_path", &output_path);
  options.AddRequiredOption("output_type", &output_type,
                            "{BIN, TXT, NVM, Bundler, VRML, PLY}");
  options.Parse(argc, argv);

  Reconstruction reconstruction;
  reconstruction.Read(input_path);

  StringToLower(&output_type);
  if (output_type == "bin") {
    reconstruction.WriteBinary(output_path);
  } else if (output_type == "txt") {
    reconstruction.WriteText(output_path);
  } else if (output_type == "nvm") {
    reconstruction.ExportNVM(output_path);
  } else if (output_type == "bundler") {
    reconstruction.ExportBundler(output_path + ".bundle.out",
                                 output_path + ".list.txt");
  } else if (output_type == "ply") {
    reconstruction.ExportPLY(output_path);
  } else if (output_type == "vrml") {
    const auto base_path = output_path.substr(0, output_path.find_last_of("."));
    reconstruction.ExportVRML(base_path + ".images.wrl",
                              base_path + ".points3D.wrl", 1,
                              Eigen::Vector3d(1, 0, 0));
  } else {
    std::cerr << "ERROR: Invalid `output_type`" << std::endl;
    return EXIT_FAILURE;
  }

  return EXIT_SUCCESS;
}

int RunModelMerger(int argc, char** argv) {
  std::string input_path1;
  std::string input_path2;
  std::string output_path;
  double max_reproj_error = 64.0;

  OptionManager options;
  options.AddRequiredOption("input_path1", &input_path1);
  options.AddRequiredOption("input_path2", &input_path2);
  options.AddRequiredOption("output_path", &output_path);
  options.AddDefaultOption("max_reproj_error", &max_reproj_error);
  options.Parse(argc, argv);

  Reconstruction reconstruction1;
  reconstruction1.Read(input_path1);
  PrintHeading2("Reconstruction 1");
  std::cout << StringPrintf("Images: %d", reconstruction1.NumRegImages())
            << std::endl;
  std::cout << StringPrintf("Points: %d", reconstruction1.NumPoints3D())
            << std::endl;

  Reconstruction reconstruction2;
  reconstruction2.Read(input_path2);
  PrintHeading2("Reconstruction 2");
  std::cout << StringPrintf("Images: %d", reconstruction2.NumRegImages())
            << std::endl;
  std::cout << StringPrintf("Points: %d", reconstruction2.NumPoints3D())
            << std::endl;

  PrintHeading2("Merging reconstructions");
  if (reconstruction1.Merge(reconstruction2, max_reproj_error)) {
    std::cout << "=> Merge succeeded" << std::endl;
    PrintHeading2("Merged reconstruction");
    std::cout << StringPrintf("Images: %d", reconstruction1.NumRegImages())
              << std::endl;
    std::cout << StringPrintf("Points: %d", reconstruction1.NumPoints3D())
              << std::endl;
  } else {
    std::cout << "=> Merge failed" << std::endl;
  }

  reconstruction1.Write(output_path);

  return EXIT_SUCCESS;
}

int RunModelOrientationAligner(int argc, char** argv) {
  std::string input_path;
  std::string output_path;
  std::string method = "MANHATTAN-WORLD";

  ManhattanWorldFrameEstimationOptions frame_estimation_options;

  OptionManager options;
  options.AddImageOptions();
  options.AddRequiredOption("input_path", &input_path);
  options.AddRequiredOption("output_path", &output_path);
  options.AddDefaultOption("method", &method,
                           "{MANHATTAN-WORLD, IMAGE-ORIENTATION}");
  options.AddDefaultOption("max_image_size",
                           &frame_estimation_options.max_image_size);
  options.Parse(argc, argv);

  StringToLower(&method);
  if (method != "manhattan-world" && method != "image-orientation") {
    std::cout << "ERROR: Invalid `method` - supported values are "
                 "'MANHATTAN-WORLD' or 'IMAGE-ORIENTATION'."
              << std::endl;
    return EXIT_FAILURE;
  }

  Reconstruction reconstruction;
  reconstruction.Read(input_path);

  PrintHeading1("Aligning Reconstruction");

  Eigen::Matrix3d tform;

  if (method == "manhattan-world") {
    const Eigen::Matrix3d frame = EstimateManhattanWorldFrame(
        frame_estimation_options, reconstruction, *options.image_path);

    if (frame.col(0).nonZeros() == 0) {
      std::cout << "Only aligning vertical axis" << std::endl;
      tform = RotationFromUnitVectors(frame.col(1), Eigen::Vector3d(0, 1, 0));
    } else if (frame.col(1).nonZeros() == 0) {
      tform = RotationFromUnitVectors(frame.col(0), Eigen::Vector3d(1, 0, 0));
      std::cout << "Only aligning horizontal axis" << std::endl;
    } else {
      tform = frame.transpose();
      std::cout << "Aligning horizontal and vertical axes" << std::endl;
    }
  } else if (method == "image-orientation") {
    const Eigen::Vector3d gravity_axis =
        EstimateGravityVectorFromImageOrientation(reconstruction);
    tform = RotationFromUnitVectors(gravity_axis, Eigen::Vector3d(0, 1, 0));
  } else {
    LOG(FATAL) << "Alignment method not supported";
  }

  std::cout << "Using the rotation matrix:" << std::endl;
  std::cout << tform << std::endl;

  reconstruction.Transform(SimilarityTransform3(
      1, RotationMatrixToQuaternion(tform), Eigen::Vector3d(0, 0, 0)));

  std::cout << "Writing aligned reconstruction..." << std::endl;
  reconstruction.Write(output_path);

  return EXIT_SUCCESS;
}

int RunSequentialMatcher(int argc, char** argv) {
  OptionManager options;
  options.AddDatabaseOptions();
  options.AddSequentialMatchingOptions();
  options.Parse(argc, argv);

  std::unique_ptr<QApplication> app;
  if (options.sift_matching->use_gpu && kUseOpenGL) {
    app.reset(new QApplication(argc, argv));
  }

  SequentialFeatureMatcher feature_matcher(*options.sequential_matching,
                                           *options.sift_matching,
                                           *options.database_path);

  if (options.sift_matching->use_gpu && kUseOpenGL) {
    RunThreadWithOpenGLContext(&feature_matcher);
  } else {
    feature_matcher.Start();
    feature_matcher.Wait();
  }

  return EXIT_SUCCESS;
}

int RunPointFiltering(int argc, char** argv) {
  std::string input_path;
  std::string output_path;

  size_t min_track_len = 2;
  double max_reproj_error = 4.0;
  double min_tri_angle = 1.5;

  OptionManager options;
  options.AddRequiredOption("input_path", &input_path);
  options.AddRequiredOption("output_path", &output_path);
  options.AddDefaultOption("min_track_len", &min_track_len);
  options.AddDefaultOption("max_reproj_error", &max_reproj_error);
  options.AddDefaultOption("min_tri_angle", &min_tri_angle);
  options.Parse(argc, argv);

  Reconstruction reconstruction;
  reconstruction.Read(input_path);

  size_t num_filtered =
      reconstruction.FilterAllPoints3D(max_reproj_error, min_tri_angle);

  for (const auto point3D_id : reconstruction.Point3DIds()) {
    const auto& point3D = reconstruction.Point3D(point3D_id);
    if (point3D.Track().Length() < min_track_len) {
      num_filtered += point3D.Track().Length();
      reconstruction.DeletePoint3D(point3D_id);
    }
  }

  std::cout << "Filtered observations: " << num_filtered << std::endl;

  reconstruction.Write(output_path);

  return EXIT_SUCCESS;
}

int RunPointTriangulator(int argc, char** argv) {
  std::string input_path;
  std::string output_path;
  bool clear_points = false;

  OptionManager options;
  options.AddDatabaseOptions();
  options.AddImageOptions();
  options.AddRequiredOption("input_path", &input_path);
  options.AddRequiredOption("output_path", &output_path);
  options.AddDefaultOption(
      "clear_points", &clear_points,
      "Whether to clear all existing points and observations");
  options.AddMapperOptions();
  options.Parse(argc, argv);

  if (!ExistsDir(input_path)) {
    std::cerr << "ERROR: `input_path` is not a directory" << std::endl;
    return EXIT_FAILURE;
  }

  if (!ExistsDir(output_path)) {
    std::cerr << "ERROR: `output_path` is not a directory" << std::endl;
    return EXIT_FAILURE;
  }

  const auto& mapper_options = *options.mapper;

  PrintHeading1("Loading model");

  Reconstruction reconstruction;
  reconstruction.Read(input_path);

  PrintHeading1("Loading database");

  DatabaseCache database_cache;

  {
    Timer timer;
    timer.Start();

    Database database(*options.database_path);

    const size_t min_num_matches =
        static_cast<size_t>(mapper_options.min_num_matches);
    database_cache.Load(database, min_num_matches,
                        mapper_options.ignore_watermarks,
                        mapper_options.image_names);

    if (clear_points) {
      reconstruction.DeleteAllPoints2DAndPoints3D();
      reconstruction.TranscribeImageIdsToDatabase(database);
    }

    std::cout << std::endl;
    timer.PrintMinutes();
  }

  std::cout << std::endl;

  CHECK_GE(reconstruction.NumRegImages(), 2)
      << "Need at least two images for triangulation";

  IncrementalMapper mapper(&database_cache);
  mapper.BeginReconstruction(&reconstruction);

  //////////////////////////////////////////////////////////////////////////////
  // Triangulation
  //////////////////////////////////////////////////////////////////////////////

  const auto tri_options = mapper_options.Triangulation();

  const auto& reg_image_ids = reconstruction.RegImageIds();

  for (size_t i = 0; i < reg_image_ids.size(); ++i) {
    const image_t image_id = reg_image_ids[i];

    const auto& image = reconstruction.Image(image_id);

    PrintHeading1(StringPrintf("Triangulating image #%d (%d)", image_id, i));

    const size_t num_existing_points3D = image.NumPoints3D();

    std::cout << "  => Image sees " << num_existing_points3D << " / "
              << image.NumObservations() << " points" << std::endl;

    mapper.TriangulateImage(tri_options, image_id);

    std::cout << "  => Triangulated "
              << (image.NumPoints3D() - num_existing_points3D) << " points"
              << std::endl;
  }

  //////////////////////////////////////////////////////////////////////////////
  // Retriangulation
  //////////////////////////////////////////////////////////////////////////////

  PrintHeading1("Retriangulation");

  CompleteAndMergeTracks(mapper_options, &mapper);

  //////////////////////////////////////////////////////////////////////////////
  // Bundle adjustment
  //////////////////////////////////////////////////////////////////////////////

  auto ba_options = mapper_options.GlobalBundleAdjustment();
  ba_options.refine_focal_length = false;
  ba_options.refine_principal_point = false;
  ba_options.refine_extra_params = false;
  ba_options.refine_extrinsics = false;

  // Configure bundle adjustment.
  BundleAdjustmentConfig ba_config;
  for (const image_t image_id : reconstruction.RegImageIds()) {
    ba_config.AddImage(image_id);
  }

  for (int i = 0; i < mapper_options.ba_global_max_refinements; ++i) {
    // Avoid degeneracies in bundle adjustment.
    reconstruction.FilterObservationsWithNegativeDepth();

    const size_t num_observations = reconstruction.ComputeNumObservations();

    PrintHeading1("Bundle adjustment");
    BundleAdjuster bundle_adjuster(ba_options, ba_config);
    CHECK(bundle_adjuster.Solve(&reconstruction));

    size_t num_changed_observations = 0;
    num_changed_observations += CompleteAndMergeTracks(mapper_options, &mapper);
    num_changed_observations += FilterPoints(mapper_options, &mapper);
    const double changed =
        static_cast<double>(num_changed_observations) / num_observations;
    std::cout << StringPrintf("  => Changed observations: %.6f", changed)
              << std::endl;
    if (changed < mapper_options.ba_global_max_refinement_change) {
      break;
    }
  }

  PrintHeading1("Extracting colors");
  reconstruction.ExtractColorsForAllImages(*options.image_path);

  const bool kDiscardReconstruction = false;
  mapper.EndReconstruction(kDiscardReconstruction);

  reconstruction.Write(output_path);

  return EXIT_SUCCESS;
}

// Read the configuration of the camera rigs from a JSON file. The input images
// of a camera rig must be named consistently to assign them to the appropriate
// camera rig and the respective snapshots.
//
// An example configuration of a single camera rig:
// [
//   {
//     "ref_camera_id": 1,
//     "cameras":
//     [
//       {
//           "camera_id": 1,
//           "image_prefix": "left1_image"
//           "rel_tvec": [0, 0, 0],
//           "rel_qvec": [1, 0, 0, 0]
//       },
//       {
//           "camera_id": 2,
//           "image_prefix": "left2_image"
//           "rel_tvec": [0, 0, 0],
//           "rel_qvec": [0, 1, 0, 0]
//       },
//       {
//           "camera_id": 3,
//           "image_prefix": "right1_image"
//           "rel_tvec": [0, 0, 0],
//           "rel_qvec": [0, 0, 1, 0]
//       },
//       {
//           "camera_id": 4,
//           "image_prefix": "right2_image"
//           "rel_tvec": [0, 0, 0],
//           "rel_qvec": [0, 0, 0, 1]
//       }
//     ]
//   }
// ]
//
// The "camera_id" and "image_prefix" fields are required, whereas the
// "rel_tvec" and "rel_qvec" fields optionally specify the relative
// extrinsics of the camera rig in the form of a translation vector and a
// rotation quaternion. The relative extrinsics rel_qvec and rel_tvec transform
// coordinates from rig to camera coordinate space. If the relative extrinsics
// are not provided then they are automatically inferred from the reconstruction.
//
// This file specifies the configuration for a single camera rig and that you
// could potentially define multiple camera rigs. The rig is composed of 4
// cameras: all images of the first camera must have "left1_image" as a name
// prefix, e.g., "left1_image_frame000.png" or "left1_image/frame000.png".
// Images with the same suffix ("_frame000.png" and "/frame000.png") are
// assigned to the same snapshot, i.e., they are assumed to be captured at the
// same time. Only snapshots with the reference image registered will be added
// to the bundle adjustment problem. The remaining images will be added with
// independent poses to the bundle adjustment problem. The above configuration
// could have the following input image file structure:
//
//    /path/to/images/...
//        left1_image/...
//            frame000.png
//            frame001.png
//            frame002.png
//            ...
//        left2_image/...
//            frame000.png
//            frame001.png
//            frame002.png
//            ...
//        right1_image/...
//            frame000.png
//            frame001.png
//            frame002.png
//            ...
//        right2_image/...
//            frame000.png
//            frame001.png
//            frame002.png
//            ...
//
std::vector<CameraRig> ReadCameraRigConfig(const std::string& rig_config_path,
                                           const Reconstruction& reconstruction,
                                           bool estimate_rig_relative_poses) {
  boost::property_tree::ptree pt;
  boost::property_tree::read_json(rig_config_path.c_str(), pt);

  std::vector<CameraRig> camera_rigs;
  for (const auto& rig_config : pt) {
    CameraRig camera_rig;

    std::vector<std::string> image_prefixes;
    for (const auto& camera : rig_config.second.get_child("cameras")) {
      const int camera_id = camera.second.get<int>("camera_id");
      image_prefixes.push_back(camera.second.get<std::string>("image_prefix"));
      Eigen::Vector3d rel_tvec;
      Eigen::Vector4d rel_qvec;
      int index = 0;
      auto rel_tvec_node = camera.second.get_child_optional("rel_tvec");
      if (rel_tvec_node) {
        for (const auto& node : rel_tvec_node.get()) {
          rel_tvec[index] = node.second.get_value<double>();
        }
      } else {
        estimate_rig_relative_poses = true;
      }
      index = 0;
      auto rel_qvec_node = camera.second.get_child_optional("rel_qvec");
      if (rel_qvec_node) {
        for (const auto& node : rel_qvec_node.get()) {
          rel_qvec[index] = node.second.get_value<double>();
        }
      } else {
        estimate_rig_relative_poses = true;
      }

      camera_rig.AddCamera(camera_id, rel_qvec, rel_tvec);
    }

    camera_rig.SetRefCameraId(rig_config.second.get<int>("ref_camera_id"));

    std::unordered_map<std::string, std::vector<image_t>> snapshots;
    for (const auto image_id : reconstruction.RegImageIds()) {
      const auto& image = reconstruction.Image(image_id);
      for (const auto& image_prefix : image_prefixes) {
        if (StringContains(image.Name(), image_prefix)) {
          const std::string image_suffix =
              StringGetAfter(image.Name(), image_prefix);
          snapshots[image_suffix].push_back(image_id);
        }
      }
    }

    for (const auto& snapshot : snapshots) {
      bool has_ref_camera = false;
      for (const auto image_id : snapshot.second) {
        const auto& image = reconstruction.Image(image_id);
        if (image.CameraId() == camera_rig.RefCameraId()) {
          has_ref_camera = true;
        }
      }

      if (has_ref_camera) {
        camera_rig.AddSnapshot(snapshot.second);
      }
    }

    camera_rig.Check(reconstruction);
    if (estimate_rig_relative_poses) {
      PrintHeading2("Estimating relative rig poses");
      if (!camera_rig.ComputeRelativePoses(reconstruction)) {
        std::cout << "WARN: Failed to estimate rig poses from reconstruction; "
                     "cannot use rig BA"
                  << std::endl;
        return std::vector<CameraRig>();
      }
    }

    camera_rigs.push_back(camera_rig);
  }

  return camera_rigs;
}

int RunRigBundleAdjuster(int argc, char** argv) {
  std::string input_path;
  std::string output_path;
  std::string rig_config_path;
  bool estimate_rig_relative_poses = true;

  RigBundleAdjuster::Options rig_ba_options;

  OptionManager options;
  options.AddRequiredOption("input_path", &input_path);
  options.AddRequiredOption("output_path", &output_path);
  options.AddRequiredOption("rig_config_path", &rig_config_path);
  options.AddDefaultOption("estimate_rig_relative_poses",
                           &estimate_rig_relative_poses);
  options.AddDefaultOption("RigBundleAdjustment.refine_relative_poses",
                           &rig_ba_options.refine_relative_poses);
  options.AddBundleAdjustmentOptions();
  options.Parse(argc, argv);

  Reconstruction reconstruction;
  reconstruction.Read(input_path);

  PrintHeading1("Camera rig configuration");

  auto camera_rigs = ReadCameraRigConfig(rig_config_path, reconstruction,
                                         estimate_rig_relative_poses);

  BundleAdjustmentConfig config;
  for (size_t i = 0; i < camera_rigs.size(); ++i) {
    const auto& camera_rig = camera_rigs[i];
    PrintHeading2(StringPrintf("Camera Rig %d", i + 1));
    std::cout << StringPrintf("Cameras: %d", camera_rig.NumCameras())
              << std::endl;
    std::cout << StringPrintf("Snapshots: %d", camera_rig.NumSnapshots())
              << std::endl;

    // Add all registered images to the bundle adjustment configuration.
    for (const auto image_id : reconstruction.RegImageIds()) {
      config.AddImage(image_id);
    }
  }

  PrintHeading1("Rig bundle adjustment");

  BundleAdjustmentOptions ba_options = *options.bundle_adjustment;
  ba_options.solver_options.minimizer_progress_to_stdout = true;
  RigBundleAdjuster bundle_adjuster(ba_options, rig_ba_options, config);
  CHECK(bundle_adjuster.Solve(&reconstruction, &camera_rigs));

  reconstruction.Write(output_path);

  return EXIT_SUCCESS;
}

int RunSpatialMatcher(int argc, char** argv) {
  OptionManager options;
  options.AddDatabaseOptions();
  options.AddSpatialMatchingOptions();
  options.Parse(argc, argv);

  std::unique_ptr<QApplication> app;
  if (options.sift_matching->use_gpu && kUseOpenGL) {
    app.reset(new QApplication(argc, argv));
  }

  SpatialFeatureMatcher feature_matcher(*options.spatial_matching,
                                        *options.sift_matching,
                                        *options.database_path);

  if (options.sift_matching->use_gpu && kUseOpenGL) {
    RunThreadWithOpenGLContext(&feature_matcher);
  } else {
    feature_matcher.Start();
    feature_matcher.Wait();
  }

  return EXIT_SUCCESS;
}

int RunTransitiveMatcher(int argc, char** argv) {
  OptionManager options;
  options.AddDatabaseOptions();
  options.AddTransitiveMatchingOptions();
  options.Parse(argc, argv);

  std::unique_ptr<QApplication> app;
  if (options.sift_matching->use_gpu && kUseOpenGL) {
    app.reset(new QApplication(argc, argv));
  }

  TransitiveFeatureMatcher feature_matcher(*options.transitive_matching,
                                           *options.sift_matching,
                                           *options.database_path);

  if (options.sift_matching->use_gpu && kUseOpenGL) {
    RunThreadWithOpenGLContext(&feature_matcher);
  } else {
    feature_matcher.Start();
    feature_matcher.Wait();
  }

  return EXIT_SUCCESS;
}

// Loads descriptors for training from the database. Loads all descriptors from
// the database if max_num_images < 0, otherwise the descriptors of a random
// subset of images are selected.
FeatureDescriptors LoadRandomDatabaseDescriptors(
    const std::string& database_path, const int max_num_images) {
  Database database(database_path);
  DatabaseTransaction database_transaction(&database);

  const std::vector<Image> images = database.ReadAllImages();

  FeatureDescriptors descriptors;

  std::vector<size_t> image_idxs;
  size_t num_descriptors = 0;
  if (max_num_images < 0) {
    // All images in the database.
    image_idxs.resize(images.size());
    std::iota(image_idxs.begin(), image_idxs.end(), 0);
    num_descriptors = database.NumDescriptors();
  } else {
    // Random subset of images in the database.
    CHECK_LE(max_num_images, images.size());
    RandomSampler random_sampler(max_num_images);
    random_sampler.Initialize(images.size());
    image_idxs = random_sampler.Sample();
    for (const auto image_idx : image_idxs) {
      const auto& image = images.at(image_idx);
      num_descriptors += database.NumDescriptorsForImage(image.ImageId());
    }
  }

  descriptors.resize(num_descriptors, 128);

  size_t descriptor_row = 0;
  for (const auto image_idx : image_idxs) {
    const auto& image = images.at(image_idx);
    const FeatureDescriptors image_descriptors =
        database.ReadDescriptors(image.ImageId());
    descriptors.block(descriptor_row, 0, image_descriptors.rows(), 128) =
        image_descriptors;
    descriptor_row += image_descriptors.rows();
  }

  CHECK_EQ(descriptor_row, num_descriptors);

  return descriptors;
}

int RunVocabTreeBuilder(int argc, char** argv) {
  std::string vocab_tree_path;
  retrieval::VisualIndex<>::BuildOptions build_options;
  int max_num_images = -1;

  OptionManager options;
  options.AddDatabaseOptions();
  options.AddRequiredOption("vocab_tree_path", &vocab_tree_path);
  options.AddDefaultOption("num_visual_words", &build_options.num_visual_words);
  options.AddDefaultOption("num_checks", &build_options.num_checks);
  options.AddDefaultOption("branching", &build_options.branching);
  options.AddDefaultOption("num_iterations", &build_options.num_iterations);
  options.AddDefaultOption("max_num_images", &max_num_images);
  options.Parse(argc, argv);

  retrieval::VisualIndex<> visual_index;

  std::cout << "Loading descriptors..." << std::endl;
  const auto descriptors =
      LoadRandomDatabaseDescriptors(*options.database_path, max_num_images);
  std::cout << "  => Loaded a total of " << descriptors.rows() << " descriptors"
            << std::endl;

  std::cout << "Building index for visual words..." << std::endl;
  visual_index.Build(build_options, descriptors);
  std::cout << " => Quantized descriptor space using "
            << visual_index.NumVisualWords() << " visual words" << std::endl;

  std::cout << "Saving index to file..." << std::endl;
  visual_index.Write(vocab_tree_path);

  return EXIT_SUCCESS;
}

int RunVocabTreeMatcher(int argc, char** argv) {
  OptionManager options;
  options.AddDatabaseOptions();
  options.AddVocabTreeMatchingOptions();
  options.Parse(argc, argv);

  std::unique_ptr<QApplication> app;
  if (options.sift_matching->use_gpu && kUseOpenGL) {
    app.reset(new QApplication(argc, argv));
  }

  VocabTreeFeatureMatcher feature_matcher(*options.vocab_tree_matching,
                                          *options.sift_matching,
                                          *options.database_path);

  if (options.sift_matching->use_gpu && kUseOpenGL) {
    RunThreadWithOpenGLContext(&feature_matcher);
  } else {
    feature_matcher.Start();
    feature_matcher.Wait();
  }

  return EXIT_SUCCESS;
}

std::vector<Image> ReadVocabTreeRetrievalImageList(const std::string& path,
                                                   Database* database) {
  std::vector<Image> images;
  if (path.empty()) {
    images.reserve(database->NumImages());
    for (const auto& image : database->ReadAllImages()) {
      images.push_back(image);
    }
  } else {
    DatabaseTransaction database_transaction(database);

    const auto image_names = ReadTextFileLines(path);
    images.reserve(image_names.size());
    for (const auto& image_name : image_names) {
      const auto image = database->ReadImageWithName(image_name);
      CHECK_NE(image.ImageId(), kInvalidImageId);
      images.push_back(image);
    }
  }
  return images;
}

int RunVocabTreeRetriever(int argc, char** argv) {
  std::string vocab_tree_path;
  std::string database_image_list_path;
  std::string query_image_list_path;
  std::string output_index_path;
  retrieval::VisualIndex<>::QueryOptions query_options;
  int max_num_features = -1;

  OptionManager options;
  options.AddDatabaseOptions();
  options.AddRequiredOption("vocab_tree_path", &vocab_tree_path);
  options.AddDefaultOption("database_image_list_path",
                           &database_image_list_path);
  options.AddDefaultOption("query_image_list_path", &query_image_list_path);
  options.AddDefaultOption("output_index_path", &output_index_path);
  options.AddDefaultOption("num_images", &query_options.max_num_images);
  options.AddDefaultOption("num_neighbors", &query_options.num_neighbors);
  options.AddDefaultOption("num_checks", &query_options.num_checks);
  options.AddDefaultOption("num_images_after_verification",
                           &query_options.num_images_after_verification);
  options.AddDefaultOption("max_num_features", &max_num_features);
  options.Parse(argc, argv);

  retrieval::VisualIndex<> visual_index;
  visual_index.Read(vocab_tree_path);

  Database database(*options.database_path);

  const auto database_images =
      ReadVocabTreeRetrievalImageList(database_image_list_path, &database);
  const auto query_images =
      (!query_image_list_path.empty() || output_index_path.empty())
          ? ReadVocabTreeRetrievalImageList(query_image_list_path, &database)
          : std::vector<Image>();

  //////////////////////////////////////////////////////////////////////////////
  // Perform image indexing
  //////////////////////////////////////////////////////////////////////////////

  for (size_t i = 0; i < database_images.size(); ++i) {
    Timer timer;
    timer.Start();

    std::cout << StringPrintf("Indexing image [%d/%d]", i + 1,
                              database_images.size())
              << std::flush;

    if (visual_index.ImageIndexed(database_images[i].ImageId())) {
      std::cout << std::endl;
      continue;
    }

    auto keypoints = database.ReadKeypoints(database_images[i].ImageId());
    auto descriptors = database.ReadDescriptors(database_images[i].ImageId());
    if (max_num_features > 0 && descriptors.rows() > max_num_features) {
      ExtractTopScaleFeatures(&keypoints, &descriptors, max_num_features);
    }

    visual_index.Add(retrieval::VisualIndex<>::IndexOptions(),
                     database_images[i].ImageId(), keypoints, descriptors);

    std::cout << StringPrintf(" in %.3fs", timer.ElapsedSeconds()) << std::endl;
  }

  // Compute the TF-IDF weights, etc.
  visual_index.Prepare();

  // Optionally save the indexing data for the database images (as well as the
  // original vocabulary tree data) to speed up future indexing.
  if (!output_index_path.empty()) {
    visual_index.Write(output_index_path);
  }

  if (query_images.empty()) {
    return EXIT_SUCCESS;
  }

  //////////////////////////////////////////////////////////////////////////////
  // Perform image queries
  //////////////////////////////////////////////////////////////////////////////

  std::unordered_map<image_t, const Image*> image_id_to_image;
  image_id_to_image.reserve(database_images.size());
  for (const auto& image : database_images) {
    image_id_to_image.emplace(image.ImageId(), &image);
  }

  for (size_t i = 0; i < query_images.size(); ++i) {
    Timer timer;
    timer.Start();

    std::cout << StringPrintf("Querying for image %s [%d/%d]",
                              query_images[i].Name().c_str(), i + 1,
                              query_images.size())
              << std::flush;

    auto keypoints = database.ReadKeypoints(query_images[i].ImageId());
    auto descriptors = database.ReadDescriptors(query_images[i].ImageId());
    if (max_num_features > 0 && descriptors.rows() > max_num_features) {
      ExtractTopScaleFeatures(&keypoints, &descriptors, max_num_features);
    }

    std::vector<retrieval::ImageScore> image_scores;
    visual_index.Query(query_options, keypoints, descriptors, &image_scores);

    std::cout << StringPrintf(" in %.3fs", timer.ElapsedSeconds()) << std::endl;
    for (const auto& image_score : image_scores) {
      const auto& image = *image_id_to_image.at(image_score.image_id);
      std::cout << StringPrintf("  image_id=%d, image_name=%s, score=%f",
                                image_score.image_id, image.Name().c_str(),
                                image_score.score)
                << std::endl;
    }
  }

  return EXIT_SUCCESS;
}

typedef std::function<int(int, char**)> command_func_t;

int ShowHelp(
    const std::vector<std::pair<std::string, command_func_t>>& commands) {
  std::cout << StringPrintf(
                   "%s -- Structure-from-Motion and Multi-View Stereo\n"
                   "              (%s)",
                   GetVersionInfo().c_str(), GetBuildInfo().c_str())
            << std::endl
            << std::endl;

  std::cout << "Usage:" << std::endl;
  std::cout << "  colmap [command] [options]" << std::endl << std::endl;

  std::cout << "Documentation:" << std::endl;
  std::cout << "  https://colmap.github.io/" << std::endl << std::endl;

  std::cout << "Example usage:" << std::endl;
  std::cout << "  colmap help [ -h, --help ]" << std::endl;
  std::cout << "  colmap gui" << std::endl;
  std::cout << "  colmap gui -h [ --help ]" << std::endl;
  std::cout << "  colmap automatic_reconstructor -h [ --help ]" << std::endl;
  std::cout << "  colmap automatic_reconstructor --image_path IMAGES "
               "--workspace_path WORKSPACE"
            << std::endl;
  std::cout << "  colmap feature_extractor --image_path IMAGES --database_path "
               "DATABASE"
            << std::endl;
  std::cout << "  colmap exhaustive_matcher --database_path DATABASE"
            << std::endl;
  std::cout << "  colmap mapper --image_path IMAGES --database_path DATABASE "
               "--output_path MODEL"
            << std::endl;
  std::cout << "  ..." << std::endl << std::endl;

  std::cout << "Available commands:" << std::endl;
  std::cout << "  help" << std::endl;
  for (const auto& command : commands) {
    std::cout << "  " << command.first << std::endl;
  }
  std::cout << std::endl;

  return EXIT_SUCCESS;
}

int main(int argc, char** argv) {
  InitializeGlog(argv);

  std::vector<std::pair<std::string, command_func_t>> commands;
  commands.emplace_back("gui", &RunGraphicalUserInterface);
  commands.emplace_back("automatic_reconstructor", &RunAutomaticReconstructor);
  commands.emplace_back("bundle_adjuster", &RunBundleAdjuster);
  commands.emplace_back("color_extractor", &RunColorExtractor);
  commands.emplace_back("database_creator", &RunDatabaseCreator);
  commands.emplace_back("database_merger", &RunDatabaseMerger);
  commands.emplace_back("delaunay_mesher", &RunDelaunayMesher);
  commands.emplace_back("exhaustive_matcher", &RunExhaustiveMatcher);
  commands.emplace_back("feature_extractor", &RunFeatureExtractor);
  commands.emplace_back("feature_importer", &RunFeatureImporter);
  commands.emplace_back("hierarchical_mapper", &RunHierarchicalMapper);
  commands.emplace_back("image_deleter", &RunImageDeleter);
  commands.emplace_back("image_filterer", &RunImageFilterer);
  commands.emplace_back("image_rectifier", &RunImageRectifier);
  commands.emplace_back("image_registrator", &RunImageRegistrator);
  commands.emplace_back("image_undistorter", &RunImageUndistorter);
  commands.emplace_back("image_undistorter_standalone",
                        &RunImageUndistorterStandalone);
  commands.emplace_back("mapper", &RunMapper);
  commands.emplace_back("matches_importer", &RunMatchesImporter);
  commands.emplace_back("model_aligner", &RunModelAligner);
  commands.emplace_back("model_analyzer", &RunModelAnalyzer);
  commands.emplace_back("model_converter", &RunModelConverter);
  commands.emplace_back("model_merger", &RunModelMerger);
  commands.emplace_back("model_orientation_aligner",
                        &RunModelOrientationAligner);
  commands.emplace_back("patch_match_stereo", &RunPatchMatchStereo);
  commands.emplace_back("point_filtering", &RunPointFiltering);
  commands.emplace_back("point_triangulator", &RunPointTriangulator);
  commands.emplace_back("poisson_mesher", &RunPoissonMesher);
  commands.emplace_back("project_generator", &RunProjectGenerator);
  commands.emplace_back("rig_bundle_adjuster", &RunRigBundleAdjuster);
  commands.emplace_back("sequential_matcher", &RunSequentialMatcher);
  commands.emplace_back("spatial_matcher", &RunSpatialMatcher);
  commands.emplace_back("stereo_fusion", &RunStereoFuser);
  commands.emplace_back("transitive_matcher", &RunTransitiveMatcher);
  commands.emplace_back("vocab_tree_builder", &RunVocabTreeBuilder);
  commands.emplace_back("vocab_tree_matcher", &RunVocabTreeMatcher);
  commands.emplace_back("vocab_tree_retriever", &RunVocabTreeRetriever);

  if (argc == 1) {
    return ShowHelp(commands);
  }

  const std::string command = argv[1];
  if (command == "help" || command == "-h" || command == "--help") {
    return ShowHelp(commands);
  } else {
    command_func_t matched_command_func = nullptr;
    for (const auto& command_func : commands) {
      if (command == command_func.first) {
        matched_command_func = command_func.second;
        break;
      }
    }
    if (matched_command_func == nullptr) {
      std::cerr << StringPrintf(
                       "ERROR: Command `%s` not recognized. To list the "
                       "available commands, run `colmap help`.",
                       command.c_str())
                << std::endl;
      return EXIT_FAILURE;
    } else {
      int command_argc = argc - 1;
      char** command_argv = &argv[1];
      command_argv[0] = argv[0];
      return matched_command_func(command_argc, command_argv);
    }
  }

  return ShowHelp(commands);
}<|MERGE_RESOLUTION|>--- conflicted
+++ resolved
@@ -426,10 +426,7 @@
   std::string workspace_path;
   std::string workspace_format = "COLMAP";
   std::string pmvs_option_name = "option-all";
-<<<<<<< HEAD
   std::string method = "standard";
-=======
->>>>>>> 25e60c56
   std::string config_path;
 
   OptionManager options;
@@ -439,10 +436,7 @@
   options.AddDefaultOption("workspace_format", &workspace_format,
                            "{COLMAP, PMVS}");
   options.AddDefaultOption("pmvs_option_name", &pmvs_option_name);
-<<<<<<< HEAD
   options.AddDefaultOption("method", &method, "{standard, learned}");
-=======
->>>>>>> 25e60c56
   options.AddDefaultOption("config_path", &config_path);
   options.AddPatchMatchStereoOptions();
   options.Parse(argc, argv);
